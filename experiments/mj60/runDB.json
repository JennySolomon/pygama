{
  "elog":"https://maxwell.npl.washington.edu/elog/Majorana/UWMJLab/",

  "loc_dir":"$DATADIR/MJ60",
  "raw_dir":"$DATADIR/MJ60/Data",
  "tier_dir":"$DATADIR/MJ60/pygama",
  "meta_dir":"$DATADIR/MJ60/metadata",
  "rocks_dir":"/data/LEGEND/Data/MJ60",
  "rocks_login":"wisecg@cenpa-rocks.npl.washington.edu",

  "digitizer":"ORSIS3302Model",
  "daq":"ORCA",
  "t1_prefix":"t1_run",
  "t2_prefix":"t2_run",

  "chunksize":1000,
  "clock":100e6,
  "rollover":1,
  "mass_note":"(5.323 g/cm^3) * ((pi * 3.1^2 * 4.6) cm^3) / 1000",
  "det_mass_kg":0.739,

  "pks":{
    "238.6":"212Pb", "351.9":"214Pb", "511.0":"beta+",
    "583.2":"208Tl", "609.3":"214Bi", "911.2":"228Ac",
    "969.0":"228Ac", "1120.3":"214Bi", "1460.8":"40K",
    "1764.5":"214Bi", "2614.5":"208Tl"
  },
  "expected_peaks":[2614.5, 1764.5, 1460.8, 583.2],

  "ds":{
    "note":"data sets",
    "0":["27,58", "biasing test 1, 2018/09/30"],
    "1":["59,63", "biasing test 2, 2018/09/30"],
    "2":["64,74", "biasing test 3, 2018/09/30"],
    "3":["75,98", "biasing test 4, 2018/11/26"],
    "4":["101", "bkg data"],
    "5":["102", "transition run, opening Kr valve"],
    "6":["103,104", "Kr data, source 1"],
    "7":["105,108", "bkg data"],
    "8":["109,114", "Kr data, source 1"],
    "9":["115,142", "biasing test 5, 2018/12/10"],
    "10":["143,145", "Kr data, source 2"],
    "11":["146,150", "Kr data, source 2, no pumping"],
    "12":["151,153", "Close Kr valve, watch for decay"],
    "13":["154,167", "Kr run 2, Jan 30 & 31 2019, 0x6 thresh"],
    "14":["168,176", "Kr run 2, 0x7 thresh"],
    "15":["177,185", "valve closed, bkg run"],
    "16":["186,189", "bkg run, valve open, 2019/03/19"],
    "17":["190", "thorium calibration, pos 1 (windowsill)"],
    "17":["191,204", "thorium calibration, pos 2 (corner of rm)"],
    "18":["205,211", "Todo: Need valve and Kr value post PT1000 4/11"],
    "19":["212,217", "Todo: Need valve and Kr value post PT1000 4/12"],
    "20":["218,219", "No Kr, valve closed, thermal short 1300V"],
    "21":["220,221", "1400 V, thresh 0x10 (220), 0x12 (221), noise issues"],
    "22":["223,241", "Noise study during bias"],
    "23":["246,248", "Noise study during bias continued"],
    "24":["249", "Bkg run @ 1400 V, thresh=0x2"],
    "25":["250, 271", "Noise Study take 2"],
    "26":["272", "Bkg run @ 1400 V, thresh=0x2"],
    "27":["273", "Bkg run @ 1400 V, thresh=0x3"],
    "28":["274", "Bkg run @ 1400 V, thresh=0x3"],
    "29":["275", "Cesium Run (elog: cesium source run with mj60)"],
    "30":["276,277", "Bkg run @ 1400 V, (elog: data taking campaign - MJ60)"],
    "31":["278,279", "Thorium @ 1400 V, 0x3, (elog: data taking campaign - MJ60) "],
    "32":["280,295", "Campaign1 BKG (elog: data taking campaign - MJ60)"],
    "33":["296,315", "Campaign1 BKG (elog: data taking campaign - MJ60)"],
    "34":["316,329", "Campaign1 BKG (elog: data taking campaign - MJ60)"],
    "35":["330,353", "Campaign1 Kr (elog: data taking campaign - MJ60)"],
    "36":["354,379", "Campaign1 Kr (elog: data taking campaign - MJ60)"],
    "37":["380,399", "Dead time study (elog: using external pulser to determine ...)"],
    "38":["400,415", "Pulser energy study bkg (elog: mj60 pulser study)"],
    "39":["416,429", "Overnight background runs, (elog: mj60 pulser study)"],
    "40":["430", "Forced acquisition data"],
    "41":["431,445", "Pulser energy study (elog: mj60 pulser study)"],
    "42":["446,448", "Bad IR runs, see https://maxwell.npl.washington.edu/elog/Majorana/UWMJLab/513"],
    "43":["449", "changes to IR shield, 1400 V bias, 0x3 threshold"],
    "44":["450,452", "133Ba runs, 1600 V bias, 0x3 threshold, see https://maxwell.npl.washington.edu/elog/Majorana/UWMJLab/516"],
<<<<<<< HEAD
    "45":["453,460", "tuning pre-amp capacitor, see https://maxwell.npl.washington.edu/elog/Majorana/UWMJLab/517"],
    "46":["461,476", "133Ba runs, 0x5 threshold, 1600 V bias"]
=======
    "45":["453,460", "tuning pre-amp capacitor, see https://maxwell.npl.washington.edu/elog/Majorana/UWMJLab/517"]
>>>>>>> 06c02dca
  },

  "ecal":{
    "note":"inputs for each energy estimator are organized by ds",
    "0,999": {
      "e_ftp": {
        "ds_coverage":"0, 99",
        "xlims":[0, 10000, 10],
        "peakdet_thresh":100,
        "match_thresh":0.01
      },
      "energy": {
        "ds_coverage":"0, 99",
        "xlims":[0, 3000000, 3000],
        "peakdet_thresh":100,
        "match_thresh":0.01
      }
    }
  },

  "build_options":{
    "conf1":{
      "run_coverage":[0,74],
      "tier0_options":{
        "daq":"ORCA",
        "clk" : 100e6,
        "digitizer":"ORSIS3302DecoderForEnergy",
        "buffer_wrap":1,
        "window":"max",
        "n_samp":2000,
        "n_blsamp":10000
      },
      "tier1_options":{
        "clk" : 100e6,
        "fit_bl" : {"ihi":600, "order":1},
        "blsub" : {},
        "dADC" : {},
        "pz" : {"decay":82},
        "notch" : {"f_notch":30e6, "Q":1},
        "savgol" : [
            {"wfin":"wf_blsub", "wfout":"wf_savgol", "window":47, "order":2},
            {"wfin":"wf_notch", "wfout":"wf_notsav", "window":47, "order":2}
        ],
        "trap" : [
            {"wfout":"wf_etrap", "wfin":"wf_notch", "rise":1, "flat":2.5, "decay":72},
            {"wfout":"wf_strap", "wfin":"wf_notch", "rise":1, "flat":1.5, "decay":72},
            {"wfout":"wf_atrap", "wfin":"wf_notch", "rise":0.04, "flat":0.1, "fall":2},
            {"wfout":"wf_ttrap", "wfin":"wf_notch", "rise":1, "flat":0, "fall":1}
        ],
        "current" : [
            {"wfin":"wf_blsub", "wfout":"wf_current", "sigma":5}
        ],
        "get_max" : [
            {"wfin":"wf_etrap"}, {"wfin":"wf_strap"}, {"wfin":"wf_atrap"},
            {"wfin":"wf_ttrap"}, {"wfin":"wf_savgol"}, {"wfin":"wf_current"}
        ],
        "timepoint" : {"wfin":"wf_savgol", "pct":[5,10,50,90,100]},
        "peakdet" : [
            {"delta":0.5, "sigma":5, "ihi":600}
        ],
        "num_peaks" : {},
        "ftp" : {},
        "overflow" : {}
      }
    },
    "conf2":{
      "run_coverage":[75,999],
      "tier0_options":{
        "daq":"ORCA",
        "digitizer":"ORSIS3302DecoderForEnergy"
      },
      "tier1_options":{
        "clk" : 100e6,
        "fit_bl" : {"ihi":600, "order":1},
        "blsub" : {},
        "dADC": {},
        "pz" : {"decay":82},
        "notch" : {"f_notch":30e6, "Q":1},
        "savgol" : [
            {"wfin":"wf_blsub", "wfout":"wf_savgol", "window":47, "order":2},
            {"wfin":"wf_notch", "wfout":"wf_notsav", "window":47, "order":2}
        ],
        "trap" : [
            {"wfout":"wf_etrap", "wfin":"wf_notch", "rise":4, "flat":2.5, "decay":72},
            {"wfout":"wf_strap", "wfin":"wf_notch", "rise":1, "flat":1.5, "decay":72},
            {"wfout":"wf_atrap", "wfin":"wf_notch", "rise":0.04, "flat":0.1, "fall":2},
            {"wfout":"wf_ttrap", "wfin":"wf_notch", "rise":1, "flat":0, "fall":1}
        ],
        "current" : [
            {"wfin":"wf_blsub", "wfout":"wf_current", "sigma":5}
        ],
        "get_max" : [
            {"wfin":"wf_etrap"}, {"wfin":"wf_strap"}, {"wfin":"wf_atrap"},
            {"wfin":"wf_ttrap"}, {"wfin":"wf_savgol"}, {"wfin":"wf_current"}
        ],
        "timepoint" : {"wfin":"wf_savgol", "pct":[5,10,50,100]},
        "peakdet" : [
            {"delta":0.5, "sigma":5, "ihi":600}
        ],
        "num_peaks" : {},
        "ftp" : {},
        "overflow" : {},
        "dcr" : [
            {"wfin":"wf_savgol"},
            {"wfin":"wf_pz"}
        ],
        "tail_fit" : [
            {"wfin":"wf_savgol", "order":1, "tp_thresh":0.8, "vec":0},
            {"wfin":"wf_pz", "order":1, "tp_thresh":0.8, "vec":0}
        ]
      },
      "unused":{
          "center": {"wfin":"wf_notch"},
          "current_pass2" : {"wfin":"wf_ctr", "wfout":"wf_current_ctr", "sigma":5},
          "test_peakdet" : {"wfin":"wf_current_ctr", "delta":0.1, "sigma":5, "ihi":600, "test":1},
          "psd" : {"nseg":100,"test":1,"note":"this one is slow, use w/ -m mode only"},
          "trim": {"n_pre":100, "n_post":1000},
          "peakdet_test":{"delta":1.5, "sigma":0, "ihi":600},
          "trap_test":{"rise":4, "flat":2, "fall":4, "decay":72}
      }
    }
  },

  "thresholds":{
    "note":"put a run range lookup here",
    "note2":"scan all runs & paste output here",
    "ds0":999,
    "ds1":"0x8"
  },

  "tests":{
    "note":"capacitance and leakage curr tests",
    "elog_1":"https://maxwell.npl.washington.edu/elog/Majorana/UWMJLab/488",
    "elog_2":"https://maxwell.npl.washington.edu/elog/Majorana/UWMJLab/492",
    "elog_3":"https://maxwell.npl.washington.edu/elog/Majorana/UWMJLab/494",
    "test_1":[
      "V_HV  V_BL  V_out  RT  Run",
      "1000  -3.7  980  3800  27",
      "1100  -3.9  620  4250  32",
      "1120  -4.0  568  4300  33",
      "1140  -4.1  504  4100  34 ",
      "1160  -4.1  448  4200  35",
      "1180  -4.1  380  4700  36",
      "1200  -4.1  312  5300  37",
      "1220  -3.9  244  14800  38",
      "1230  -3.8  72  770  40",
      "1240  -3.8  70  900  41",
      "1260  -3.98  68  800  42",
      "1270  -3.79  66  860  43",
      "1275  -3.80  68  770  44",
      "1280  -3.83  68  760  45",
      "1285  -3.91  66  840  46",
      "1290  -3.87  68  730  47",
      "1300  -3.90  66  820  48",
      "1320  -4.11  72  730  49",
      "1340  -4.14  96  830  50",
      "1360  -4.35  68  830  51",
      "1380  -4.35  68  900  52",
      "1400  -4.43  80  810  53",
      "1420  -4.54  68  855  54",
      "1440  -4.80  66  1060  55",
      "1460  -5.25  68  820  56",
      "1480  -5.68  66  740  57",
      "1500  -6.37  68  740  58"
    ],
    "test_2":[
      "V_HV  Run",
      "1500  59",
      "1450  60",
      "1400  61",
      "1350  62",
      "1300  63"
    ],
    "test_3":[
      "V_HV  Thresh  Run",
      "1300  0x0  64",
      "1300  0x5  65",
      "1300  0x7  66",
      "1300  0x9  67",
      "1300  0x11  68",
      "1300  0x9  70",
      "1400  0x9  71",
      "1450  0x9  72",
      "1450  0x9  73",
      "0  0x9  74"
    ],
    "test_4":[
      "V_HV  V_BL  V_out(mV)  RT(us)  Run",
      "1000  -4.0 1940  3.3  75",
      "1100  -3.9  760  2.8  76",
      "1120  -4.2  720  2.3  77 ",
      "1140  -4.0  660  2.6  78",
      "1160  -4.2  620  2.5  79",
      "1180  -4.2  540  2.1  80",
      "1200  -4.0  480  1.9  81",
      "1220  -3.9  368  2.5  82",
      "1230  -4.2  352  2.3  83",
      "1240  -3.8  304  2.3  84",
      "1260  -3.9  220  2.5  85",
      "1270  -3.8  180  3.0  86",
      "1275  -3.8  148  3.4  87",
      "1280  -3.8  148  4.7  88",
      "1285  -3.8  68  1.64  89",
      "1290  -4.0  66  0.84  90",
      "1300  -3.9  68  0.89  91",
      "1320  -4.1  68  0.75  92",
      "1340  -4.0  68  0.82  93",
      "1360  -4.1  66  0.79  94",
      "1380  -4.2  68  0.78  95",
      "1400  -4.2  66  0.85  96",
      "1420  -4.3  68  0.84  97",
      "1440  -4.1  68  0.79  98"
    ],
    "test_5":[
      "V_HV  V_BL  V_out(mV)  RT(us)  Run",
      "1000  -3.2  1004  3.52  115",
      "1100  -4.0  800  2.6  116",
      "1120  -3.8  740  2.2  117",
      "1140  -4.0  700  2.2  118",
      "1160  -3.8  640  2.3  119",
      "1180  -3.8  600  1.9  120",
      "1200  -3.8  540  1.7  121",
      "1220  -3.8  430  1.8  122",
      "1230  -3.6  400  1.7  123",
      "1240  -3.6  360  1.7  124",
      "1260  -3.8  320  1.8  125",
      "1270  -3.6  270  1.6  126",
      "1275  -3.6  240  1.5  127",
      "1280  -3.4  208  1.7  128",
      "1285  -3.6  188  1.7  129",
      "1290  -3.4  164  1.8  130",
      "1300  -3.6  120  1.6  131",
      "1320  -3.8  108  0.8  132",
      "1340  -3.6  68  0.85  133",
      "1360  -3.6  68  0.82  134",
      "1380  -3.8  68  0.76  135",
      "1400  -4.0  70  0.85  136",
      "1420  -4.2  68  0.77  137",
      "1440  -4.4  70  0.80  138",
      "1460  -4.4  70  0.70  139",
      "1480  -4.8  70  0.83  140",
      "1500  -5.8  72  0.83  141",
      "1520  -6.4  72  0.73  142"
    ]
  }
}<|MERGE_RESOLUTION|>--- conflicted
+++ resolved
@@ -75,12 +75,8 @@
     "42":["446,448", "Bad IR runs, see https://maxwell.npl.washington.edu/elog/Majorana/UWMJLab/513"],
     "43":["449", "changes to IR shield, 1400 V bias, 0x3 threshold"],
     "44":["450,452", "133Ba runs, 1600 V bias, 0x3 threshold, see https://maxwell.npl.washington.edu/elog/Majorana/UWMJLab/516"],
-<<<<<<< HEAD
     "45":["453,460", "tuning pre-amp capacitor, see https://maxwell.npl.washington.edu/elog/Majorana/UWMJLab/517"],
     "46":["461,476", "133Ba runs, 0x5 threshold, 1600 V bias"]
-=======
-    "45":["453,460", "tuning pre-amp capacitor, see https://maxwell.npl.washington.edu/elog/Majorana/UWMJLab/517"]
->>>>>>> 06c02dca
   },
 
   "ecal":{
