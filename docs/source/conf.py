# Configuration file for the Sphinx documentation builder.

import sys
from pathlib import Path
from pkg_resources import get_distribution

sys.path.insert(0, Path("../../src").resolve().as_posix())

<<<<<<< HEAD
project = 'pygama'
copyright = '2020, the LEGEND Collaboration'
version = get_distribution("pygama").version

extensions = [
    'sphinx.ext.githubpages',
    'sphinx.ext.autodoc',
    'sphinx.ext.mathjax',
    'sphinx.ext.napoleon',
    'sphinx.ext.intersphinx',
    'sphinx_multiversion',
    'sphinx_copybutton',
    'myst_parser'
=======
project = "pygama"
copyright = "2022, the LEGEND Collaboration"

extensions = [
    "sphinx.ext.githubpages",
    "sphinx.ext.autodoc",
    "sphinx.ext.mathjax",
    "sphinx.ext.napoleon",
    "sphinx.ext.intersphinx",
    "sphinx_rtd_theme",
    "sphinx_multiversion",
    "sphinx_copybutton",
    "myst_parser",
>>>>>>> 2744de6d
]

source_suffix = {
    ".rst": "restructuredtext",
    ".md": "markdown",
}
master_doc = "index"
language = "python"
# in _templates/ we have a custom layout.html to include the version menu
# (adapted from sphinx-multiversion docs)
templates_path = ["_templates"]
pygments_style = "sphinx"

# readthedocs.io Sphinx theme
<<<<<<< HEAD
html_theme = 'sphinx_book_theme'
html_theme_options = {
    'home_page_in_toc': True,
    'repository_url': 'https://github.com/legend-exp/pygama',
    'use_repository_button': True,
    'use_issues_button': True,
    'use_edit_page_button': True,
}
html_title = f"pygama {version}"
=======
html_theme = "sphinx_rtd_theme"
>>>>>>> 2744de6d

# list here pygama dependencies that are not required for building docs and
# could be unmet at build time
autodoc_mock_imports = [
    "pygama._version",
    "pandas",
    # 'numpy',
    "matplotlib",
    "mplhep",
    "scipy",
    "numba",
    "pytest",
    "pyhf",
    "awkward",
    "iminuit",
    "boost-histogram",
    "hepunits",
    "hepstats",
    "uproot",
    "h5py",
    "pint",
    "pyfftw",
    "tqdm",
    "tinydb",
    "parse",
]
autodoc_default_options = {"ignore-module-all": True}

# sphinx-napoleon
# enforce consistent usage of NumPy-style docstrings
napoleon_numpy_docstring = True
napoleon_google_docstring = False
napoleon_use_ivar = True
napoleon_custom_sections = ["JSON Configuration Example"]


# intersphinx
intersphinx_mapping = {
    "python": ("https://docs.python.org/3", None),
    "numpy": ("https://numpy.org/doc/stable", None),
    "numba": ("https://numba.readthedocs.io/en/stable", None),
    "scipy": ("https://docs.scipy.org/doc/scipy", None),
    "pandas": ("https://pandas.pydata.org/docs", None),
    "matplotlib": ("https://matplotlib.org/stable", None),
    "iminuit": ("https://iminuit.readthedocs.io/en/stable", None),
    "h5py": ("https://docs.h5py.org/en/stable", None),
    "pint": ("https://pint.readthedocs.io/en/stable", None),
}

# sphinx-autodoc
# Include __init__() docstring in class docstring
autoclass_content = "both"
autodoc_typehints = "both"
autodoc_typehints_description_target = "documented_params"
autodoc_typehints_format = "short"

# sphinx-multiversion

# For now, we include only (certain) branches when building docs.
# To add a specific release to the list of versions for which docs should be build,
# one must create a new branch named `releases/...`
smv_branch_whitelist = r"^(main|refactor|releases/.*)$"
smv_tag_whitelist = "^$"
smv_released_pattern = "^$"
smv_outputdir_format = "{ref.name}"
smv_prefer_remote_refs = False

# HACK: we need to regenerate the API documentation before the actual build,
# but it's not possible with the current sphinx-multiversion. Changes have been
# proposed in this PR: https://github.com/Holzhaus/sphinx-multiversion/pull/62
# but there's no timeline for merging yet. For the following option to be considered,
# one needs to install the sphinx-multiversion-pre-post-build fork from PyPI
smv_prebuild_command = "make -ik apidoc"

# The right way to find all docs versions is to look for matching branches on
# the default remote
smv_remote_whitelist = r"^origin$"<|MERGE_RESOLUTION|>--- conflicted
+++ resolved
@@ -6,7 +6,6 @@
 
 sys.path.insert(0, Path("../../src").resolve().as_posix())
 
-<<<<<<< HEAD
 project = 'pygama'
 copyright = '2020, the LEGEND Collaboration'
 version = get_distribution("pygama").version
@@ -20,21 +19,6 @@
     'sphinx_multiversion',
     'sphinx_copybutton',
     'myst_parser'
-=======
-project = "pygama"
-copyright = "2022, the LEGEND Collaboration"
-
-extensions = [
-    "sphinx.ext.githubpages",
-    "sphinx.ext.autodoc",
-    "sphinx.ext.mathjax",
-    "sphinx.ext.napoleon",
-    "sphinx.ext.intersphinx",
-    "sphinx_rtd_theme",
-    "sphinx_multiversion",
-    "sphinx_copybutton",
-    "myst_parser",
->>>>>>> 2744de6d
 ]
 
 source_suffix = {
@@ -49,7 +33,6 @@
 pygments_style = "sphinx"
 
 # readthedocs.io Sphinx theme
-<<<<<<< HEAD
 html_theme = 'sphinx_book_theme'
 html_theme_options = {
     'home_page_in_toc': True,
@@ -59,9 +42,6 @@
     'use_edit_page_button': True,
 }
 html_title = f"pygama {version}"
-=======
-html_theme = "sphinx_rtd_theme"
->>>>>>> 2744de6d
 
 # list here pygama dependencies that are not required for building docs and
 # could be unmet at build time
