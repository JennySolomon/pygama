--- conflicted
+++ resolved
@@ -5,9 +5,5 @@
 @pytest.fixture(scope="session")
 def lgnd_test_data():
     ldata = LegendTestData()
-<<<<<<< HEAD
-    ldata.checkout('968c9ba')
-=======
     ldata.checkout("968c9ba")
->>>>>>> ffb76d56
     return ldata