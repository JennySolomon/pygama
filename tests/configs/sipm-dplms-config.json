--- conflicted
+++ resolved
@@ -10,42 +10,26 @@
   "processors": {
     "wf_gaus": {
       "function": "gaussian_filter1d",
-<<<<<<< HEAD
-      "module": "dspeed.processors",
-=======
       "module": "dspeed.processors.gaussian_filter1d",
->>>>>>> ae3752ab
       "args": ["waveform", "wf_gaus(len(waveform))"],
       "init_args": ["1", "4.0"],
       "unit": "ADC"
     },
     "curr": {
       "function": "avg_current",
-<<<<<<< HEAD
-      "module": "dspeed.processors",
-=======
       "module": "dspeed.processors.moving_windows",
->>>>>>> ae3752ab
       "args": ["wf_gaus", 5, "curr(len(wf_gaus)-5)"],
       "unit": "ADC"
     },
     "hist_weights , hist_borders": {
       "function": "histogram",
-<<<<<<< HEAD
-      "module": "dspeed.processors",
-=======
       "module": "dspeed.processors.histogram",
->>>>>>> ae3752ab
       "args": ["curr", "hist_weights(100)", "hist_borders(101)"],
       "unit": ["none", "ADC"]
     },
     "fwhm, idx_out_c, max_out": {
       "function": "histogram_stats",
-<<<<<<< HEAD
-      "module": "dspeed.processors",
-=======
       "module": "dspeed.processors.histogram",
->>>>>>> ae3752ab
       "args": [
         "hist_weights",
         "hist_borders",
@@ -58,11 +42,7 @@
     },
     "vt_max_candidate_out, vt_min_out, n_max_out, n_min_out": {
       "function": "get_multi_local_extrema",
-<<<<<<< HEAD
-      "module": "dspeed.processors",
-=======
       "module": "dspeed.processors.get_multi_local_extrema",
->>>>>>> ae3752ab
       "args": [
         "curr",
         5,
@@ -79,11 +59,7 @@
     },
     "trigger_pos, no_out": {
       "function": "peak_snr_threshold",
-<<<<<<< HEAD
-      "module": "dspeed.processors",
-=======
       "module": "dspeed.processors.peak_snr_threshold",
->>>>>>> ae3752ab
       "args": [
         "curr",
         "vt_max_candidate_out",
@@ -96,11 +72,7 @@
     },
     "energies": {
       "function": "multi_a_filter",
-<<<<<<< HEAD
-      "module": "dspeed.processors",
-=======
       "module": "dspeed.processors.multi_a_filter",
->>>>>>> ae3752ab
       "args": ["curr", "trigger_pos", "energies"],
       "unit": ["ADC"]
     },
@@ -125,13 +97,7 @@
     "dplms_kernel": {
       "function": "dplms_filter",
       "module": "dspeed.processors",
-<<<<<<< HEAD
-      "args": ["wf_diff", "wf_dplms(len(wf_diff)-49, 'f')"],
-      "unit": "ADC",
-      "init_args": [
-=======
       "args": [
->>>>>>> ae3752ab
         "db.dplms.noise_matrix",
         "db.dplms.reference",
         "0.01",
@@ -156,21 +122,13 @@
     },
     "h_weights , h_borders": {
       "function": "histogram",
-<<<<<<< HEAD
-      "module": "dspeed.processors",
-=======
       "module": "dspeed.processors.histogram",
->>>>>>> ae3752ab
       "args": ["wf_dplms", "h_weights(100)", "h_borders(101)"],
       "unit": ["none", "ADC"]
     },
     "fwhm_d, idx_out_d, max_out_d": {
       "function": "histogram_stats",
-<<<<<<< HEAD
-      "module": "dspeed.processors",
-=======
       "module": "dspeed.processors.histogram",
->>>>>>> ae3752ab
       "args": [
         "h_weights",
         "h_borders",
@@ -183,11 +141,7 @@
     },
     "vt_max_candidate_out_d, vt_min_out_d, n_max_out_d, n_min_out_d": {
       "function": "get_multi_local_extrema",
-<<<<<<< HEAD
-      "module": "dspeed.processors",
-=======
       "module": "dspeed.processors.get_multi_local_extrema",
->>>>>>> ae3752ab
       "args": [
         "wf_dplms",
         10,
@@ -202,11 +156,7 @@
     },
     "trigger_pos_dplms, no_out_d": {
       "function": "peak_snr_threshold",
-<<<<<<< HEAD
-      "module": "dspeed.processors",
-=======
       "module": "dspeed.processors.peak_snr_threshold",
->>>>>>> ae3752ab
       "args": [
         "wf_dplms",
         "vt_max_candidate_out_d",
@@ -219,11 +169,7 @@
     },
     "energies_dplms": {
       "function": "multi_a_filter",
-<<<<<<< HEAD
-      "module": "dspeed.processors",
-=======
       "module": "dspeed.processors.multi_a_filter",
->>>>>>> ae3752ab
       "args": ["wf_dplms", "trigger_pos_dplms", "energies_dplms"],
       "unit": ["ADC"]
     }
