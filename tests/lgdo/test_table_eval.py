import numpy as np

from pygama.lgdo import Array, ArrayOfEqualSizedArrays, Table


def test_eval_dependency():
    obj = Table(
        col_dict={
            "a": Array(nda=np.array([1, 2, 3, 4], dtype=np.float32)),
            "b": Array(nda=np.array([5, 6, 7, 8], dtype=np.float32)),
            "c": ArrayOfEqualSizedArrays(
                nda=np.array(
                    [[1, 2, 3, 4], [5, 6, 7, 8], [9, 10, 11, 12], [13, 14, 15, 16]],
                    dtype=np.float32,
                )
            ),
            "d": ArrayOfEqualSizedArrays(
                nda=np.array(
                    [
                        [21, 22, 23, 24],
                        [25, 26, 27, 8],
                        [29, 210, 211, 212],
                        [213, 214, 215, 216],
                    ],
                    dtype=np.float32,
                )
            ),
        }
    )

    expr_config = {
<<<<<<< HEAD
        "O1": {"expression": "@p1 + @p2 * a**2", "parameters": {"p1": 2, "p2": 3}},
=======
        "O1": {"expression": "p1 + p2 * a**2", "parameters": {"p1": 2, "p2": 3}},
>>>>>>> d815c403
        "O2": {"expression": "O1 - b"},
        "O3": {"expression": "p1 + p2 * c", "parameters": {"p1": 2, "p2": 3}},
        "O4": {"expression": "O3 - d", "parameters": {"p1": 2, "p2": 3}},
        "O5": {"expression": "sum(c,axis=1)"},
        "O6": {"expression": "a>p1", "parameters": {"p1": 2}},
        "O7": {"expression": "c>p1", "parameters": {"p1": 2}},
    }

    out_tbl = obj.eval(expr_config)
<<<<<<< HEAD
    assert list(out_tbl.keys()) == ["O1", "O2"]
    assert np.array_equal(out_tbl["O1"].nda, [5, 14, 29, 50])
    assert np.array_equal(out_tbl["O2"].nda, [0, 8, 22, 42])
=======
    assert list(out_tbl.keys()) == ["O1", "O2", "O3", "O4", "O5", "O6", "O7"]
    assert (out_tbl["O1"].nda == [5, 14, 29, 50]).all()
    assert (out_tbl["O2"].nda == [0, 8, 22, 42]).all()
    assert (
        out_tbl["O3"].nda
        == [[5, 8, 11, 14], [17, 20, 23, 26], [29, 32, 35, 38], [41, 44, 47, 50]]
    ).all()
    assert (
        out_tbl["O4"].nda
        == [
            [-16.0, -14.0, -12.0, -10.0],
            [-8.0, -6.0, -4.0, 18.0],
            [0.0, -178.0, -176.0, -174.0],
            [-172.0, -170.0, -168.0, -166.0],
        ]
    ).all()
    assert (out_tbl["O5"].nda == [10.0, 26.0, 42.0, 58.0]).all()
    assert (out_tbl["O6"].nda == [False, False, True, True]).all()
    assert (
        out_tbl["O7"].nda
        == [
            [False, False, True, True],
            [True, True, True, True],
            [True, True, True, True],
            [True, True, True, True],
        ]
    ).all()
>>>>>>> d815c403


def test_eval_math_functions():
    obj = Table(
        col_dict={
            "a": Array(nda=np.array([1, 2, 3, 4], dtype=np.float32)),
            "b": Array(nda=np.array([5, 6, 7, 8], dtype=np.float32)),
            "c": ArrayOfEqualSizedArrays(
                nda=np.array(
                    [[1, 2, 3, 4], [1, 2, 3, 4], [1, 2, 3, 4], [1, 2, 3, 4]],
                    dtype=np.float32,
                )
            ),
        }
    )

    expr_config = {
        "O1": {"expression": "exp(log(a))"},
        "O2": {"expression": "exp(log(c))"},
    }

    out_tbl = obj.eval(expr_config)
<<<<<<< HEAD
    assert list(out_tbl.keys()) == ["O1"]
    assert np.allclose(out_tbl["O1"].nda, [1, 2, 3, 4])
=======
    assert list(out_tbl.keys()) == ["O1", "O2"]
    assert (out_tbl["O1"].nda == [1, 2, 3, 4]).all()
    assert (
        out_tbl["O2"].nda
        == np.array([[1, 2, 3, 4], [1, 2, 3, 4], [1, 2, 3, 4], [1, 2, 3, 4]])
    ).all()
>>>>>>> d815c403
<|MERGE_RESOLUTION|>--- conflicted
+++ resolved
@@ -29,11 +29,7 @@
     )
 
     expr_config = {
-<<<<<<< HEAD
-        "O1": {"expression": "@p1 + @p2 * a**2", "parameters": {"p1": 2, "p2": 3}},
-=======
         "O1": {"expression": "p1 + p2 * a**2", "parameters": {"p1": 2, "p2": 3}},
->>>>>>> d815c403
         "O2": {"expression": "O1 - b"},
         "O3": {"expression": "p1 + p2 * c", "parameters": {"p1": 2, "p2": 3}},
         "O4": {"expression": "O3 - d", "parameters": {"p1": 2, "p2": 3}},
@@ -43,11 +39,6 @@
     }
 
     out_tbl = obj.eval(expr_config)
-<<<<<<< HEAD
-    assert list(out_tbl.keys()) == ["O1", "O2"]
-    assert np.array_equal(out_tbl["O1"].nda, [5, 14, 29, 50])
-    assert np.array_equal(out_tbl["O2"].nda, [0, 8, 22, 42])
-=======
     assert list(out_tbl.keys()) == ["O1", "O2", "O3", "O4", "O5", "O6", "O7"]
     assert (out_tbl["O1"].nda == [5, 14, 29, 50]).all()
     assert (out_tbl["O2"].nda == [0, 8, 22, 42]).all()
@@ -75,7 +66,6 @@
             [True, True, True, True],
         ]
     ).all()
->>>>>>> d815c403
 
 
 def test_eval_math_functions():
@@ -98,14 +88,9 @@
     }
 
     out_tbl = obj.eval(expr_config)
-<<<<<<< HEAD
-    assert list(out_tbl.keys()) == ["O1"]
-    assert np.allclose(out_tbl["O1"].nda, [1, 2, 3, 4])
-=======
     assert list(out_tbl.keys()) == ["O1", "O2"]
     assert (out_tbl["O1"].nda == [1, 2, 3, 4]).all()
     assert (
         out_tbl["O2"].nda
         == np.array([[1, 2, 3, 4], [1, 2, 3, 4], [1, 2, 3, 4], [1, 2, 3, 4]])
-    ).all()
->>>>>>> d815c403
+    ).all()