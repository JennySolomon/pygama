--- conflicted
+++ resolved
@@ -5,55 +5,36 @@
 
 exclude: ^(attic|tutorials|src/pygama/math|src/pygama/flow/datagroup.py)
 repos:
-  - repo: https://github.com/pre-commit/pre-commit-hooks
-    rev: "v4.5.0"
-    hooks:
-      - id: check-added-large-files
-      - id: check-case-conflict
-      - id: check-executables-have-shebangs
-      - id: check-merge-conflict
-      - id: check-symlinks
-      - id: check-yaml
-      - id: check-json
-      - id: check-toml
-      - id: check-docstring-first
-        exclude: ^src/pygama/raw/(fc/fc_event_decoder.py|compass/compass_event_decoder.py)$
-      - id: debug-statements
-      - id: end-of-file-fixer
-      - id: forbid-new-submodules
-      - id: mixed-line-ending
-      - id: requirements-txt-fixer
-      - id: trailing-whitespace
+- repo: https://github.com/pre-commit/pre-commit-hooks
+  rev: "v4.5.0"
+  hooks:
+  - id: check-added-large-files
+  - id: check-case-conflict
+  - id: check-executables-have-shebangs
+  - id: check-merge-conflict
+  - id: check-symlinks
+  - id: check-yaml
+  - id: check-json
+  - id: check-toml
+  - id: check-docstring-first
+    exclude: ^src/pygama/raw/(fc/fc_event_decoder.py|compass/compass_event_decoder.py)$
+  - id: debug-statements
+  - id: end-of-file-fixer
+  - id: forbid-new-submodules
+  - id: mixed-line-ending
+  - id: requirements-txt-fixer
+  - id: trailing-whitespace
 
-  - repo: https://github.com/asottile/setup-cfg-fmt
-    rev: "v2.5.0"
-    hooks:
-      - id: setup-cfg-fmt
+- repo: https://github.com/asottile/setup-cfg-fmt
+  rev: "v2.5.0"
+  hooks:
+  - id: setup-cfg-fmt
 
-  - repo: https://github.com/PyCQA/isort
-    rev: "5.13.2"
-    hooks:
-      - id: isort
+- repo: https://github.com/PyCQA/isort
+  rev: "5.13.2"
+  hooks:
+  - id: isort
 
-<<<<<<< HEAD
-  - repo: https://github.com/asottile/pyupgrade
-    rev: "v3.15.0"
-    hooks:
-      - id: pyupgrade
-        args: ["--py38-plus"]
-
-  - repo: https://github.com/psf/black
-    rev: "23.12.1"
-    hooks:
-      - id: black-jupyter
-
-  - repo: https://github.com/pre-commit/mirrors-mypy
-    rev: "v1.8.0"
-    hooks:
-      - id: mypy
-        files: src
-        stages: [manual]
-=======
 - repo: https://github.com/asottile/pyupgrade
   rev: "v3.15.2"
   hooks:
@@ -71,36 +52,14 @@
   - id: mypy
     files: src
     stages: [manual]
->>>>>>> 408fd789
 
-  - repo: https://github.com/hadialqattan/pycln
-    rev: "v2.4.0"
-    hooks:
-      - id: pycln
-        exclude: ^src/pygama/pargen
-        args: [--all]
+- repo: https://github.com/hadialqattan/pycln
+  rev: "v2.4.0"
+  hooks:
+  - id: pycln
+    exclude: ^src/pygama/pargen
+    args: [--all]
 
-<<<<<<< HEAD
-  - repo: https://github.com/PyCQA/flake8
-    rev: "6.1.0"
-    hooks:
-      - id: flake8
-        exclude: ^src/pygama/pargen
-        additional_dependencies:
-          [flake8-bugbear>=23.1.17, flake8-print, pep8-naming]
-        args: ["--extend-ignore", "E203,E501"]
-
-  - repo: https://github.com/kynan/nbstripout
-    rev: "0.6.1"
-    hooks:
-      - id: nbstripout
-        args:
-          [
-            "--drop-empty-cells",
-            "--extra-keys",
-            "metadata.kernelspec metadata.language_info",
-          ]
-=======
 - repo: https://github.com/PyCQA/flake8
   rev: "7.0.0"
   hooks:
@@ -119,41 +78,33 @@
     - id: nbstripout
       args: ["--drop-empty-cells",
              "--extra-keys", "metadata.kernelspec metadata.language_info"]
->>>>>>> 408fd789
 
-  - repo: https://github.com/mgedmin/check-manifest
-    rev: "0.49"
-    hooks:
-      - id: check-manifest
-        stages: [manual]
+- repo: https://github.com/mgedmin/check-manifest
+  rev: "0.49"
+  hooks:
+  - id: check-manifest
+    stages: [manual]
 
-  - repo: https://github.com/codespell-project/codespell
-    rev: "v2.2.6"
-    hooks:
-      - id: codespell
+- repo: https://github.com/codespell-project/codespell
+  rev: "v2.2.6"
+  hooks:
+  - id: codespell
 
-<<<<<<< HEAD
-  - repo: https://github.com/shellcheck-py/shellcheck-py
-    rev: "v0.9.0.6"
-    hooks:
-      - id: shellcheck
-=======
 - repo: https://github.com/shellcheck-py/shellcheck-py
   rev: "v0.10.0.1"
   hooks:
   - id: shellcheck
->>>>>>> 408fd789
 
-  - repo: https://github.com/pre-commit/pygrep-hooks
-    rev: "v1.10.0"
-    hooks:
-      - id: python-no-log-warn
-      - id: rst-backticks
-      - id: rst-directive-colons
-      - id: rst-inline-touching-normal
+- repo: https://github.com/pre-commit/pygrep-hooks
+  rev: "v1.10.0"
+  hooks:
+  - id: python-no-log-warn
+  - id: rst-backticks
+  - id: rst-directive-colons
+  - id: rst-inline-touching-normal
 
-  - repo: https://github.com/pre-commit/mirrors-prettier
-    rev: "v4.0.0-alpha.8"
-    hooks:
-      - id: prettier
-        types_or: [json, yaml]+- repo: https://github.com/pre-commit/mirrors-prettier
+  rev: "v4.0.0-alpha.8"
+  hooks:
+    - id: prettier
+      types_or: [json]