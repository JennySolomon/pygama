"""
routines for automatic calibration.
- hpge_find_E_peaks (Find uncalibrated E peaks whose E spacing matches the pattern in peaks_keV)
- hpge_get_E_peaks (Get uncalibrated E peaks at the energies of peaks_keV)
- hpge_fit_E_peaks (fits the energy peals)
- hpge_E_calibration (main routine -- finds and fits peaks specified)
"""
import sys

import matplotlib.gridspec as gs
import matplotlib.pyplot as plt
import numpy as np
import scipy.stats
from scipy.signal import find_peaks_cwt, medfilt

import pygama.math.histogram as pgh
import pygama.math.peak_fitting as pgf
import pygama.math.utils as pgu


def hpge_find_E_peaks(hist, bins, var, peaks_keV, n_sigma=5, deg=0, Etol_keV=None, var_zero=1, verbose=False):
    """ Find uncalibrated E peaks whose E spacing matches the pattern in peaks_keV
    Note: the specialization here to units "keV" in peaks and Etol is
    unnecessary. However it is kept so that the default value for Etol_keV has
    an unambiguous interpretation.
    Parameters
    ----------
    hist, bins, var: array, array, array
        Histogram of uncalibrated energies, see pgh.get_hist()
        var cannot contain any zero entries.
    peaks_keV : array
        Energies of peaks to search for (in keV)
    n_sigma : float
        Threshold for detecting a peak in sigma (i.e. sqrt(var))
    deg : int
        deg arg to pass to poly_match
    Etol_keV : float
        absolute tolerance in energy for matching peaks
    var_zero : float
        number used to replace zeros of var to avoid divide-by-zero in
        hist/sqrt(var). Default value is 1. Usually when var = 0 its because
        hist = 0, and any value here is fine.
    Returns
    -------
    detected_peak_locations : list
        list of uncalibrated energies of detected peaks
    detected_peak_energies : list
        list of calibrated energies of detected peaks
    pars : list of floats
        the parameters for poly(peaks_uncal) = peaks_keV (polyfit convention)
    """
    # clean up var if necessary
    if np.any(var == 0):
        if verbose:
            print(f'hpge_find_E_peaks: replacing var zeros with {var_zero}')
        var[np.where(var == 0)] = var_zero
    peaks_keV = np.asarray(peaks_keV)

    # Find all maxes with > n_sigma significance
    imaxes = get_i_local_maxima(hist/np.sqrt(var), n_sigma)

    # Now pattern match to peaks_keV within Etol_keV using poly_match
    detected_max_locs = pgh.get_bin_centers(bins)[imaxes]

    if Etol_keV is None:
        #estimate Etol_keV
        pt_pars, pt_covs = hpge_fit_E_peak_tops(hist, bins, var, detected_max_locs, n_to_fit=15)
        if sum(sum(sum(c) if c is not None else 0 for c in pt_covs)) == np.inf or sum(sum(sum(c) if c is not None else 0 for c in pt_covs)) == 0: print('hpge_find_E_peaks: can safely ignore previous covariance warning, not used')
        pt_pars = pt_pars[np.array([x is not None for x in pt_pars])]
        med_sigma_ratio = np.median(np.stack(pt_pars)[:,1]/np.stack(pt_pars)[:,0])

        Etol_keV = 5. * (med_sigma_ratio / 0.003)
    pars, ixtup, iytup = poly_match(detected_max_locs, peaks_keV, deg=deg, atol=Etol_keV)

    if verbose and len(ixtup) != len(peaks_keV):
        print(f'hpge_find_E_peaks: only found {len(ixtup)} of {len(peaks_keV)} expected peaks')
    return detected_max_locs[ixtup], peaks_keV[iytup], pars


def hpge_get_E_peaks(hist, bins, var, cal_pars, peaks_keV, n_sigma=3, Etol_keV=5, var_zero=1, verbose = False):
    """ Get uncalibrated E peaks at the energies of peaks_keV
    Parameters
    ----------
    hist, bins, var: array, array, array
        Histogram of uncalibrated energies, see pgh.get_hist()
        var cannot contain any zero entries.
    cal_pars : array
        Estimated energy calibration parameters used to search for peaks
    peaks_keV : array
        Energies of peaks to search for (in keV)
    n_sigma : float
        Threshold for detecting a peak in sigma (i.e. sqrt(var))
    Etol_keV : float
        absolute tolerance in energy for matching peaks
    var_zero : float
        number used to replace zeros of var to avoid divide-by-zero in
        hist/sqrt(var). Default value is 1. Usually when var = 0 its because
        hist = 0, and any value here is fine.
    Returns
    -------
    got_peak_locations : list
        list of uncalibrated energies of found peaks
    got_peak_energies : list
        list of calibrated energies of found peaks
    pars : list of floats
        the parameters for poly(peaks_uncal) = peaks_keV (polyfit convention)
    """
    # clean up var if necessary
    if np.any(var == 0):
        if verbose:
            print(f'hpge_find_E_peaks: replacing var zeros with {var_zero}')
        var[np.where(var == 0)] = var_zero
    peaks_keV = np.asarray(peaks_keV)

    # Find all maxes with > n_sigma significance
    imaxes = get_i_local_maxima(hist/np.sqrt(var), n_sigma)

    # Keep maxes if they coincide with expected peaks
    test_peaks_keV = np.asarray([pgf.poly(i, cal_pars) for i in bins[imaxes]])
    imatch = [abs(peaks_keV - i).min() < Etol_keV for i in test_peaks_keV]

    got_peak_locations = bins[imaxes[imatch]]
    got_peak_energies = test_peaks_keV[imatch]

    # Match calculated and true peak energies
    matched_energies = peaks_keV[[np.argmin(abs(peaks_keV - i)) for i in got_peak_energies]]
    while not all([list(matched_energies).count(x) == 1 for x in matched_energies]):
        for i in range(len(matched_energies)):
            if matched_energies[i+1] == matched_energies[i]:
                #remove duplicates
                if np.argmin(abs(got_peak_energies[i:i+2] - matched_energies[i])): #i+1 is best match
                    got_peak_locations = np.delete(got_peak_locations, i)
                    got_peak_energies = np.delete(got_peak_energies, i)
                else: #i is best match
                    got_peak_locations = np.delete(got_peak_locations, i+1)
                    got_peak_energies = np.delete(got_peak_energies, i+1)
                matched_energies = np.delete(matched_energies, i)
                break
            i+=1

    # Calculate updated calibration curve
    pars = np.polyfit(got_peak_locations, matched_energies, len(cal_pars))

    return got_peak_locations, matched_energies, pars


def hpge_fit_E_peak_tops(hist, bins, var, peak_locs, n_to_fit=7,
                         cost_func = 'Least Squares', inflate_errors=False, gof_method='var'):
    """ Fit gaussians to the tops of peaks
    Parameters
    ----------
    hist, bins, var: array, array, array
        Histogram of uncalibrated energies, see pgh.get_hist()
    peak_locs : array
        locations of peaks in hist. Must be accurate two within +/- 2*n_to_fit
    n_to_fit : int
        number of hist bins near the peak top to include in the gaussian fit
    poissonLL : bool (optional)
        Flag passed to gauss_mode_width_max()
    inflate_errors : bool (optional)
        Flag passed to gauss_mode_width_max()
    gof_method : str (optional)
        method flag passed to gauss_mode_width_max()
    Returns
    -------
    pars_list : list of array
        a list of best-fit parameters (mode, sigma, max) for each peak-top fit
    cov_list : list of 2D arrays
        a list of covariance matrices for each pars
    """
    pars_list = []
    cov_list = []
    for E_peak in peak_locs:
        try:
            pars, cov = pgf.gauss_mode_width_max(hist, bins, var,
                                                 mode_guess=E_peak,
                                                 n_bins=n_to_fit,
                                                 cost_func=cost_func,
                                                 inflate_errors=inflate_errors,
                                                 gof_method=gof_method)
        except: pars, cov = None, None

        pars_list.append(pars)
        cov_list.append(cov)
    return np.array(pars_list, dtype = object), np.array(cov_list, dtype = object)


def get_hpge_E_peak_par_guess(hist, bins, var, func):
    """ Get parameter guesses for func fit to peak in hist
    Parameters
    ----------
    hist, bins, var: array, array, array
        Histogram of uncalibrated energies, see pgh.get_hist(). Should be
        windowed around the peak.
    func : function
        The function to be fit to the peak in the (windowed) hist
    """
    if  func == pgf.gauss_step_cdf or func == pgf.gauss_step_pdf or func == pgf.extended_gauss_step_pdf:
        # get mu and height from a gauss fit, also sigma as fallback
        pars, cov = pgf.gauss_mode_width_max(hist, bins, var)
        bin_centres = pgh.get_bin_centers(bins)
        if pars is None:
            print("get_hpge_E_peak_par_guess: gauss_mode_width_max failed")
            i_0 = np.argmax(hist)
            mu = bin_centres[i_0]
            height = hist[i_0]
            sigma_guess=None
        else:
            mu = pars[0]
            sigma_guess = pars[1]
            height = pars[2]

        # get bg and step from edges of hist
        bg = np.mean(hist[-10:])
        step = (bg - np.mean(hist[:10]))
        # get sigma from fwfm with f = 1/sqrt(e)
        try:
            sigma = pgh.get_fwfm(0.6065, hist, bins, var, mx=height, bl=bg-step/2, method='interpolate')[0]
            if sigma == 0: raise ValueError
        except:
            sigma = pgh.get_fwfm(0.6065, hist, bins, var, mx=height, bl=bg-step/2, method='fit_slopes')[0]
            if sigma == 0:
                print("get_hpge_E_peak_par_guess: sigma estimation failed")
                if sigma_guess is not None:
                    sigma = sigma_guess
                else:
                    return []

        # now compute amp and return
        n_sig = np.sum(hist[(bin_centres>mu-3*sigma)&(bin_centres<mu+3*sigma)])
        n_bkg = np.sum(hist)-n_sig

        hstep = step /(bg + np.mean(hist[:10]))
        return [n_sig, mu, sigma/2,n_bkg, hstep,bins[0], bins[-1],0]

    if  func == pgf.radford_cdf or func == pgf.radford_pdf or func == pgf.extended_radford_pdf:

        #guess mu, height
        pars, cov = pgf.gauss_mode_width_max(hist, bins, var)
        bin_centres = pgh.get_bin_centers(bins)
        if pars is None:
            print("get_hpge_E_peak_par_guess: gauss_mode_width_max failed")
            sigma_guess=None

        else:
            sigma_guess = pars[1]
            #mu=pars[0]
            #height=pars[2]
        i_0 = np.argmax(hist)
        mu = bin_centres[i_0]
        height = hist[i_0]

        # get bg and step from edges of hist
        bg0 = np.mean(hist[-10:])
        step = bg0 -np.mean(hist[:10])

        # get sigma from fwfm with f = 1/sqrt(e)
        try:
            sigma = pgh.get_fwfm(0.6065, hist, bins, var, mx=height, bl=bg0+step/2, method='interpolate')[0]
            if sigma == 0: raise ValueError
        except:
            sigma = pgh.get_fwfm(0.6065, hist, bins, var, mx=height, bl=bg0+step/2, method='fit_slopes')[0]
            if sigma == 0:
                print("get_hpge_E_peak_par_guess: sigma estimation failed")
                if sigma_guess is not None:
                    sigma = sigma_guess
                else:
                    return []
        sigma = sigma*.6 # roughly remove some amount due to tail

        # for now hard-coded
        htail = 1./5
        tau = 0.5*sigma

        hstep = step /(bg0 + np.mean(hist[:10]))

        n_sig = np.sum(hist[(bin_centres>mu-3*sigma)&(bin_centres<mu+3*sigma)])
        n_bkg = np.sum(hist)-n_sig

        parguess = [n_sig,  mu, sigma, htail, tau, n_bkg,hstep,bins[0], bins[-1],0]

        return parguess

    else:
        print(f'get_hpge_E_peak_par_guess not implemented for {func.__name__}')
        return []


def get_hpge_E_fixed( func):
    """
    Returns: Sequence list of fixed indexes for fitting and mask for parameters
    """

    if  func ==  pgf.gauss_step_cdf or func ==  pgf.gauss_step_pdf or func == pgf.extended_gauss_step_pdf :
        # pars are: n_sig, mu, sigma, n_bkg, hstep, components
        return [5,6,7] , np.array([True, True, True,True,True,False,False,False])

    if  func == pgf.radford_cdf or func == pgf.radford_pdf or func == pgf.extended_radford_pdf:
        # pars are: n_sig, mu, sigma, htail,tau, n_bkg, hstep, components
        return [7,8,9], np.array([True, True, True,True,True,True,True,False,False,False])

    else:
        print(f'get_hpge_E_fixed not implemented for {func.__name__}')
        return None
    return None

<<<<<<< HEAD
def hpge_fit_E_peaks(E_uncal, mode_guesses, wwidths, n_bins=50, funcs=pgf.gauss_step_cdf,
                     method = 'unbinned', gof_funcs=None, uncal_is_int=False, simplex=False):
=======
def get_hpge_E_bounds(func):
    if  func == pgf.radford_cdf or func == pgf.radford_pdf or func == pgf.extended_radford_pdf:
        return [(0,None), (None,None), (None,None), (0,1),(None,None),(0,None), (None,None)
                ,(None,None),(None,None),(None,None)]
    
    elif  func ==  pgf.gauss_step_cdf or func ==  pgf.gauss_step_pdf or func == pgf.extended_gauss_step_pdf :
        return [(0,None), (None,None), (None,None),(0,None), (None,None),(None,None)
                ,(None,None),(None,None)]
    
    else:
        print(f'get_hpge_E_bounds not implemented for {func.__name__}')
        return []

def hpge_fit_E_peaks(E_uncal, mode_guesses, wwidths, n_bins=50, funcs=pgf.gauss_step_cdf, 
                     method = 'unbinned', gof_funcs=None, n_events=15000, allowed_p_val= 0.05,
                     uncal_is_int=False, simplex=False):
>>>>>>> 49357235
    """ Fit the Energy peaks specified using the function given
    Parameters
    ----------
    E_uncal : array
        unbinned energy data to be fit
    mode_guesses : array
        array of guesses for modes of each peak
    wwidths : float or array of float
        array of widths to use for the fit windows (in units of E_uncal),
        typically on the order of 10 sigma where sigma is the peak width
    n_bins : int or array of ints
        array of number of bins to use for the fit window histogramming
    funcs : function or array of functions
        funcs to be used to fit each region
    method: str
            default is unbinned fit can specify to use binned fit method instead
    gof_funcs : function or array of functions
            functions to use for calculation goodness of fit if unspecified will use same func as fit
    uncal_is_int : bool
        if True, attempts will be made to avoid picket-fencing when binning
        E_uncal
    simplex : bool determining whether to do a round of simpson minimisation before gradient minimisation
    n_events : int number of events to use for unbinned fit
    allowed_p_val: lower limit on p_val of fit 
    Returns
    -------
    pars : list of array
        a list of best-fit parameters for each peak fit
    covs : list of 2D arrays
        a list of covariance matrices for each pars
    binwidths : list
        a list of bin widths used for each peak fit
    ranges: list of array
        a list of [Euc_min, Euc_max] used for each peak fit
    """
    pars = []
    covs = []
    binws = []
    ranges = []
    errors=[]
    p_vals = []

    for i_peak in range(len(mode_guesses)):
        # get args for this peak
        wwidth_i = wwidths if not isinstance(wwidths, list) else wwidths[i_peak]
        n_bins_i = n_bins if np.isscalar(n_bins) else n_bins[i_peak]
        func_i = funcs[i_peak] if hasattr(funcs, '__len__') else funcs
        wleft_i = wwidth_i/2 if np.isscalar(wwidth_i) else wwidth_i[0]
        wright_i = wwidth_i/2 if np.isscalar(wwidth_i) else wwidth_i[1]
        if gof_funcs is not None:
            gof_func_i = gof_funcs[i_peak] if hasattr(gof_funcs, '__len__') else gof_funcs
        else:
            gof_func_i = func_i

        try:
            # bin a histogram
            Euc_min = mode_guesses[i_peak] - wleft_i
            Euc_max = mode_guesses[i_peak] + wright_i
            Euc_min, Euc_max, n_bins_i = pgh.better_int_binning(x_lo=Euc_min, x_hi=Euc_max, n_bins=n_bins_i)

            if method =='unbinned':
                energies = E_uncal[(E_uncal>Euc_min)&(E_uncal<Euc_max)][:n_events]
                hist, bins, var = pgh.get_hist(energies, bins=n_bins_i, range=(Euc_min,Euc_max))
                par_guesses = get_hpge_E_peak_par_guess(hist, bins, var, func_i)
                bounds = get_hpge_E_bounds(func_i)
                fixed, mask = get_hpge_E_fixed(func_i)

                pars_i,errs_i, cov_i = pgf.fit_unbinned(func_i,energies ,
                                        guess=par_guesses, Extended=True, fixed=fixed,simplex=simplex, bounds= bounds)
            else:
                hist, bins, var = pgh.get_hist(E_uncal, bins=n_bins_i, range=(Euc_min,Euc_max))
                par_guesses = get_hpge_E_peak_par_guess(hist, bins, var, func_i)
                bounds = get_hpge_E_bounds(func_i)
                fixed, mask = get_hpge_E_fixed(func_i)
                pars_i,errs_i, cov_i = pgf.fit_binned(func_i, hist,  bins, var=var,
                                        guess=par_guesses, cost_func=method, Extended=True,
                                                    fixed=fixed, simplex=simplex, bounds = bounds)

            csqr = pgf.goodness_of_fit(hist, bins, None, gof_func_i, pars_i , method='LR')
            p_val = scipy.stats.chi2.sf(csqr[0], csqr[1])


            pars_i = np.array(pars_i)[mask]
            errs_i = np.array(errs_i)[mask]
            cov_i = np.array(cov_i)[mask,:][:,mask]
<<<<<<< HEAD

            n_events = pgf.get_total_events_func(func_i, pars_i, errors=errs_i)
            if (sum(sum(c) if c is not None else 0 for c in cov_i) == np.inf or
                sum(sum(c) if c is not None else 0 for c in cov_i) == 0 or
                np.isnan(sum(sum(c) if c is not None else 0 for c in cov_i))) :
=======
            
            total_events = pgf.get_total_events_func(func_i, pars_i, errors=errs_i)
            if (sum([sum(c) if c is not None else 0 for c in cov_i]) == np.inf or 
                sum([sum(c) if c is not None else 0 for c in cov_i]) == 0 or 
                np.isnan(sum([sum(c) if c is not None else 0 for c in cov_i]))) :
>>>>>>> 49357235
                print(f'hpge_fit_E_peaks: cov estimation failed for i_peak={i_peak} at loc {mode_guesses[i_peak]:g}')
                pars_i, errs_i, cov_i, p_val = None, None, None, None

            elif (np.abs(errs_i/pars_i) < 1e-7).any():
                print(f'hpge_fit_E_peaks: cov estimation failed for i_peak={i_peak} at loc {mode_guesses[i_peak]:g}, parameter error too low')
                pars_i, errs_i, cov_i, p_val = None, None, None, None

            elif np.abs(total_events[0] -np.sum(hist))/np.sum(hist)>0.1:
                print(f'hpge_fit_E_peaks: fit failed for i_peak={i_peak} at loc {mode_guesses[i_peak]:g}, total_events is outside limit')
                pars_i, errs_i, cov_i, p_val = None, None, None, None
<<<<<<< HEAD

            elif p_val<0.1:
                print(f'p-value too low: {p_val}')
=======
                
            elif p_val<allowed_p_val:
                print(f'hpge_fit_E_peaks: fit failed for i_peak={i_peak}, p-value too low: {p_val}')
>>>>>>> 49357235
                pars_i, errs_i, cov_i, p_val = None, None, None, None

        except: pars_i, errs_i, cov_i, p_val = None, None, None, None

        #get binning
        binw_1 = (bins[-1]-bins[0])/(len(bins)-1)

        pars.append(pars_i)
        errors.append(errs_i)
        covs.append(cov_i)
        binws.append(binw_1)
        ranges.append([Euc_min, Euc_max])
        p_vals.append(p_val)

    return (np.array(pars, dtype = object), np.array(errors, dtype = object),
        np.array(covs, dtype = object), np.array(binws), np.array(ranges), np.array(p_vals))


def hpge_fit_E_scale(mus, mu_vars, Es_keV, deg=0):
    """ Find best fit of poly(E) = mus +/- sqrt(mu_vars)
    Compare to hpge_fit_E_cal_func which fits for E = poly(mu)
    Parameters
    ----------
    mus : array
        uncalibrated energies
    mu_vars : array
        variances in the mus
    Es_keV : array
        energies to fit to, in keV
    deg : int
        degree for energy scale fit. deg=0 corresponds to a simple scaling
        mu = scale * E. Otherwise deg follows the definition in np.polyfit
    Returns
    -------
    pars : array
        parameters of the best fit. Follows the convention in np.polyfit
    cov : 2D array
        covariance matrix for the best fit parameters.
    """
    if deg == 0:
        scale, scale_cov = pgu.fit_simple_scaling(Es_keV, mus, var=mu_vars)
        pars = np.array([scale, 0])
        cov = np.array([[scale_cov, 0], [0, 0]])
    else:
        pars, cov = np.polyfit(Es_keV, mus, deg=deg, w=1/np.sqrt(mu_vars), cov=True)
    return pars, cov


def hpge_fit_E_cal_func(mus, mu_vars, Es_keV, E_scale_pars, deg=0):
    """ Find best fit of E = poly(mus +/- sqrt(mu_vars))
    This is an inversion of hpge_fit_E_scale.
    E uncertainties are computed from mu_vars / dmu/dE where mu = poly(E) is the
    E_scale function
    Parameters
    ----------
    mus : array
        uncalibrated energies
    mu_vars : array
        variances in the mus
    Es_keV : array
        energies to fit to, in keV
    k
        hpge_fit_E_scale)
    deg : int
        degree for energy scale fit. deg=0 corresponds to a simple scaling
        mu = scale * E. Otherwise deg follows the definition in np.polyfit
    Returns
    -------
    pars : array
        parameters of the best fit. Follows the convention in np.polyfit
    cov : 2D array
        covariance matrix for the best fit parameters.
    """
    if deg == 0:
        E_vars = mu_vars/E_scale_pars[0]**2
        scale, scale_cov = pgu.fit_simple_scaling(mus, Es_keV, var=E_vars)
        pars = np.array([scale, 0])
        cov = np.array([[scale_cov, 0], [0, 0]])
    else:
        mu_ns = np.ones(len(mus))
        dmudEs = np.zeros(len(mus))
        for n in range(len(E_scale_pars)-1):
            dmudEs += mu_ns*E_scale_pars[-n-1]
            mu_ns *= mus
        E_weights = dmudEs/np.sqrt(mu_vars)
        pars, cov = np.polyfit(mus, Es_keV, deg=deg, w=E_weights, cov=True)
    return pars, cov


def hpge_E_calibration(E_uncal, peaks_keV, guess_keV, deg=0, uncal_is_int=False, range_keV=None,
                        funcs=pgf.gauss_step_cdf, gof_funcs = None, method = 'unbinned', gof_func =None,
                        n_events=15000, simplex=False, allowed_p_val=0.05, verbose=True):
    """ Calibrate HPGe data to a set of known peaks
    Parameters
    ----------
    E_uncal : array
        unbinned energy data to be calibrated
    peaks_keV : array
        list of peak energies to be fit to. Each must be in the data
    guess_keV : float
        a rough initial guess at the conversion factor from E_uncal to keV. Must
        be positive
    deg : non-negative int
        degree of the polynomial for the E_cal function E_keV = poly(E_uncal).
        deg = 0 corresponds to a simple scaling E_keV = scale * E_uncal.
        Otherwise follows the convention in np.polyfit
    method: str
            default is unbinned fit can specify to use binned fit method instead
    gof_funcs : function or array of functions
            functions to use for calculation goodness of fit if unspecified will use same func as fit
    uncal_is_int : bool
        if True, attempts will be made to avoid picket-fencing when binning
        E_uncal
    range_keV : float, tuple, array of floats, or array of tuples of floats
        ranges around which the peak fitting is performed
        if tuple(s) are supplied, they provide the left and right ranges
    n_events : int number of events to use for unbinned fit
    allowed_p_val: lower limit on p_val of fit 
    Returns
    -------
    pars, cov : array, 2D array
        array of calibration function parameters and their covariances. The form
        of the function is E_keV = poly(E_uncal). Assumes poly() is
        overwhelmingly dominated by the linear term. pars follows convention in
        np.polyfit unless deg=0, in which case it is the (lone) scale factor
    results : dict with the following elements
        'detected_peaks_locs', 'detected_peaks_keV' : array, array
            array of rough uncalibrated/calibrated energies at which the fit peaks were
            found in the initial peak search
        'pt_pars', 'pt_cov' : list of (array), list of (2D array)
            arrays of gaussian parameters / covariances fit to the peak tops in
            the first refinement
        'pt_cal_pars', 'pt_cal_cov' : array, 2D array
            array of calibraiton parameters E_uncal = poly(E_keV) for fit to
            means of gausses fit to tops of each peak
        'pk_pars', 'pk_cov', 'pk_binws', 'pk_ranges' : list of (array), list of (2D array), list, list of (array)
            the best fit parameters, covariances, bin width and energy range for the local fit to each peak
        'pk_cal_pars', 'pk_cal_cov' : array, 2D array
            array of calibraiton parameters E_uncal = poly(E_keV) for fit to
            means from full peak fits
        'fwhms', 'dfwhms' : array, array
            the numeric fwhms and their uncertainties for each peak.
    """
    results = {}

    if not isinstance(range_keV, list):
        range_keV = [range_keV for peak in peaks_keV]

    if not hasattr(funcs, '__len__'):
        funcs = [funcs for peak in peaks_keV]

    # sanity checks
    E_uncal = np.asarray(E_uncal)
    peaks_keV = np.asarray(peaks_keV) #peaks_keV = np.sort(peaks_keV)
    deg = int(deg)
    if guess_keV <= 0:
        print(f'hpge_E_cal warning: invalid guess_keV = {guess_keV}')
        return None, None, results
    if deg < 0:
        print(f'hpge_E_cal warning: invalid deg = {deg}')
        return None, None, results

    # bin the histogram in ~1 keV bins for the initial rough peak search
    Euc_min = peaks_keV[0]/guess_keV * 0.6
    Euc_max = peaks_keV[-1]/guess_keV * 1.1
    dEuc = 1/guess_keV
    if uncal_is_int:
        Euc_min, Euc_max, dEuc = pgh.better_int_binning(x_lo=Euc_min, x_hi=Euc_max, dx=dEuc)
    hist, bins, var = pgh.get_hist(E_uncal, range=(Euc_min, Euc_max), dx=dEuc)

    # Run the initial rough peak search
    detected_peaks_locs, detected_peaks_keV, roughpars = hpge_find_E_peaks(hist, bins, var, peaks_keV, n_sigma=5, deg=deg)
    if verbose:
        print(f"{len(detected_peaks_locs)} peaks found:")
        print(f'\t   Energy   | Position  ')
        for i, (Li, Ei) in enumerate(zip(detected_peaks_locs, detected_peaks_keV)):
            print(f'\t{i}'.ljust(4) + str(Ei).ljust(9) + f'| {Li:g}'.ljust(5))

    # re-bin the histogram in ~0.2 keV bins with updated E scale par for peak-top fits
    Euc_min, Euc_max = ((np.poly1d(roughpars)-i).roots for i in (peaks_keV[0]*.9, peaks_keV[-1]*1.1))
    Euc_min = Euc_min[np.logical_and(Euc_min >= 0, Euc_min <= max(Euc_max))][0]
    Euc_max = Euc_max[np.logical_and(Euc_max >= Euc_min, Euc_max <= max(E_uncal))][0]
    dEuc = 0.2/roughpars[-2]

    if uncal_is_int:
        Euc_min, Euc_max, dEuc = pgh.better_int_binning(x_lo=Euc_min, x_hi=Euc_max, dx=dEuc)
    hist, bins, var = pgh.get_hist(E_uncal, range=(Euc_min, Euc_max), dx=dEuc)

    #run peak getter after rebinning
    got_peaks_locs, got_peaks_keV, roughpars = hpge_get_E_peaks(hist, bins, var, roughpars, peaks_keV, n_sigma=3)
    results['got_peaks_locs'] = got_peaks_locs
    results['got_peaks_keV'] = got_peaks_keV
    if verbose:
        print(f"{len(got_peaks_locs)} peaks obtained:")
        print(f'\t   Energy   | Position  ')
        for i, (Li, Ei) in enumerate(zip(got_peaks_locs, got_peaks_keV)):
            print(f'\t{i}'.ljust(4) + str(Ei).ljust(9) + f'| {Li:g}'.ljust(5))

    # Drop non-gotten peaks
    idx = [i for i, E in enumerate(peaks_keV) if E in got_peaks_keV]
    range_keV = [range_keV[i] for i in idx]
    funcs = [funcs[i] for i in idx]

    # Drop peaks to not be fitted
    tmp = zip(*[a for a in zip(got_peaks_locs, got_peaks_keV, range_keV, funcs) if a[2] and a[3]])
    got_peaks_locs, got_peaks_keV, range_keV, funcs = list(map(list, tmp))
    got_peaks_locs = np.asarray(got_peaks_locs)
    got_peaks_keV = np.asarray(got_peaks_keV)

    # Now do a series of full fits to the peak shapes

    # First calculate range around peaks to fit
    if range_keV is None:
        #Need to do initial fit
        pt_pars, pt_covs = hpge_fit_E_peak_tops(hist, bins, var, got_peaks_locs, n_to_fit=7)
        # Drop failed fits
        fitidx = [i is not None for i in pt_pars]
        results['got_peaks_locs'] = got_peaks_locs = got_peaks_locs[fitidx]
        results['got_peaks_keV'] = got_peaks_keV = got_peaks_keV[fitidx]
        pt_pars = np.asarray(pt_pars)[fitidx]
        pt_covs = np.asarray(pt_covs)[fitidx]
        range_uncal = np.stack(pt_pars)[:,1].astype(float)*20
        n_bins = 50
    elif np.isscalar(range_keV):
        derco = np.polyder(np.poly1d(roughpars)).coefficients
        der = [pgf.poly(Ei, derco) for Ei in got_peaks_keV]
        range_uncal = [float(range_keV) / d for d in der]
        n_bins = [range_keV/0.5 /d for d in der]
    elif isinstance(range_keV, tuple):
        rangeleft_keV, rangeright_keV = range_keV
        derco = np.polyder(np.poly1d(roughpars)).coefficients
        der = [pgf.poly(Ei, derco) for Ei in got_peaks_keV]
        range_uncal = [(rangeleft_keV/d, rangeright_keV/d) for d in der]
        n_bins = [sum(range_keV)/0.5 /d for d in der]
    elif isinstance(range_keV, list):
        derco = np.polyder(np.poly1d(roughpars)).coefficients
        der = [pgf.poly(Ei, derco) for Ei in got_peaks_keV]
        range_uncal = [(r[0]/d, r[1]/d) if isinstance(r, tuple) else r/d for r, d in zip(range_keV, der)]
        n_bins = [sum(r)/0.5/d if isinstance(r, tuple) else r/0.2/d for r, d in zip(range_keV, der)]

    pk_pars,pk_errors, pk_covs, pk_binws, pk_ranges, pk_pvals = hpge_fit_E_peaks(E_uncal, got_peaks_locs, range_uncal,
                                    n_bins=n_bins,
                                    funcs=funcs, method=method, gof_funcs = gof_funcs, n_events=n_events,
                                    uncal_is_int=False, simplex=simplex, allowed_p_val=allowed_p_val)
    results['pk_pars'] = pk_pars
    results['pk_errors'] = pk_errors
    results['pk_covs'] = pk_covs
    results['pk_binws'] = pk_binws
    results['pk_ranges'] = pk_ranges
    results['pk_pvals'] = pk_pvals
    # Drop failed fits
    fitidx = [i is not None for i in pk_pars]
    fitted_peaks_keV = results['fitted_keV'] = got_peaks_keV[fitidx]
    funcs = [f for i, f in zip(fitidx, funcs) if i]
    pk_pars = results['pk_pars'] = np.asarray(pk_pars, dtype=object)[fitidx] #ragged
    pk_errors = results['pk_errors'] = np.asarray(pk_errors, dtype=object)[fitidx]
    pk_covs = results['pk_covs'] = np.asarray(pk_covs, dtype=object)[fitidx]
    pk_binws = results['pk_binws'] = np.asarray(pk_binws)[fitidx]
    pk_ranges = results['pk_ranges'] = np.asarray(pk_ranges)[fitidx]
    pk_pvals = results['pk_pvals'] = np.asarray(pk_pvals)[fitidx]
    if verbose:
        print(f"{sum(fitidx)} peaks fitted:")
        for i, (Ei, parsi, errorsi, covsi) in enumerate(zip(fitted_peaks_keV, pk_pars, pk_errors, pk_covs)):
            func_i = funcs[i] if hasattr(funcs, '__len__') else funcs
            varnames = func_i.__code__.co_varnames[1:len(pk_pars[-1])+1]
            parsi = np.asarray(parsi, dtype=float)
            errorsi = np.asarray(errorsi, dtype=float)
            covsi = np.asarray(covsi, dtype=float)
            #parsigsi = np.sqrt(covsi.diagonal())
            print(f'\tEnergy: {str(Ei)}')
            print(f'\t\tParameter  |    Value +/- Sigma  ')
            for (vari, pari, errorsi) in zip(varnames, parsi, errorsi):
                print(f'\t\t{str(vari).ljust(10)} | {("%4.2f" % pari).rjust(8)} +/- {("%4.2f" % errorsi).ljust(8)}')
                #fwhm??

    # Do a second calibration to the results of the full peak fits
    mus = [pgf.get_mu_func(func_i, pars_i, errors=errors_i) for func_i, pars_i, errors_i in zip(funcs, pk_pars, pk_errors)]
    mus, mu_vars = zip(*mus)
    mus = np.asarray(mus)
    mu_vars = np.asarray(mu_vars)**2

    try:
        pars, cov = hpge_fit_E_scale(mus, mu_vars, fitted_peaks_keV, deg=deg)
        results['pk_cal_pars'] = pars
        results['pk_cal_cov'] = cov
    except ValueError:
        print("Failed to fit enough peaks to get accurate calibration")
        return None, None, results

    # Invert the E scale fit to get a calibration function
    pars, cov = hpge_fit_E_cal_func(mus, mu_vars, fitted_peaks_keV, pars, deg=deg)

    # Finally, calculate fwhms in keV
    uncal_fwhms = [pgf.get_fwhm_func(func_i, pars_i, cov = covs_i) for func_i, pars_i, covs_i in zip(funcs, pk_pars, pk_covs)]
    uncal_fwhms, uncal_fwhm_errs = zip(*uncal_fwhms)
    uncal_fwhms = np.asarray(uncal_fwhms)
    uncal_fwhm_errs = np.asarray(uncal_fwhm_errs)
    derco = np.polyder(np.poly1d(pars)).coefficients
    der = [pgf.poly(Ei, derco) for Ei in fitted_peaks_keV]

    cal_fwhms = uncal_fwhms * der
    cal_fwhms_errs = uncal_fwhm_errs*der
    results['pk_fwhms'] = np.asarray([(u*d, e*d) for u, e, d in zip(uncal_fwhms, uncal_fwhm_errs, der)])

    if verbose:
        print(f"{len(cal_fwhms)} FWHMs found:")
        print(f'\t   Energy   | FWHM  ')
        for i, (Ei, fwhm, fwhme) in enumerate(zip(fitted_peaks_keV, cal_fwhms, cal_fwhms_errs)):
            print(f'\t{i}'.ljust(4) + str(Ei).ljust(9) + f'| {fwhm:.2f}+-{fwhme:.2f} keV'.ljust(5))

    return   pars, cov, results



def poly_match(xx, yy, deg=-1, rtol=1e-5, atol=1e-8):
    """
    Find the polynomial function best matching pol(xx) = yy
    Finds the poly fit of xx to yy that obtains the most matches between pol(xx)
    and yy in the np.isclose() sense. If multiple fits give the same number of
    matches, the fit with the best gof is used, where gof is computed only among
    the matches.
    Assumes that the relationship between xx and yy is monotonic
    Parameters
    ----------
    xx : array-like
        domain data array. Must be sorted from least to largest. Must satisfy
        len(xx) >= len(yy)
    yy : array-like
        range data array: the values to which pol(xx) will be compared. Must be
        sorted from least to largest. Must satisfy len(yy) > max(2, deg+2)
    deg : int
        degree of the polynomial to be used. If deg = 0, will fit for a simple
        scaling: scale * xx = yy. If deg = -1, fits to a simple shift in the
        data: xx + shift = yy. Otherwise, deg is equivalent to the deg argument
        of np.polyfit()
    rtol : float
        the relative tolerance to be sent to np.isclose()
    atol : float
        the absolute tolerance to be sent to np.isclose(). Has the same units
        as yy.
    Returns
    -------
    pars: None or array of floats
        The parameters of the best fit of poly(xx) = yy.  Follows the convention
        used for the return value "p" of polyfit. Returns None when the inputs
        are bad.
    i_matches : list of int
        list of indices in xx for the matched values in the best match
    """

    # input handling
    xx = np.asarray(xx)
    yy = np.asarray(yy)
#    if len(xx) <= len(yy):
#        print(f"poly_match error: len(xx)={len(xx)} <= len(yy)={len(yy)}")
#        return None, 0
    deg = int(deg)
    if deg < -1:
        print(f"poly_match error: got bad deg = {deg}")
        return None, 0
    req_ylen = max(2, deg+2)
    if len(yy) < req_ylen:
        print(f"poly_match error: len(yy) must be at least {req_ylen} for deg={deg}, got {len(yy)}")
        return None, 0

    maxoverlap = min(len(xx), len(yy))

    # build ixtup: the indices in xx to compare with the values in yy
    ixtup = np.array(list(range(maxoverlap)))
    iytup = np.array(list(range(maxoverlap)))
    best_ixtup = None
    best_iytup = None
    n_close = 0
    gof = np.inf # lower is better gof
    while True:
        xx_i = xx[ixtup]
        yy_i = yy[iytup]
        gof_i = np.inf

        # simple shift
        if deg == -1:
            pars_i = np.array([1, (np.sum(yy_i) - np.sum(xx_i)) / len(yy_i)])
            polxx = xx_i + pars_i[1]


        # simple scaling
        elif deg == 0:
            pars_i = np.array([np.sum(yy_i*xx_i) / np.sum(xx_i*xx_i), 0])
            polxx = pars_i[0] * xx_i


        # generic poly of degree >= 1
        else:
            pars_i = np.polyfit(xx_i, yy_i, deg)
            polxx = np.zeros(len(yy_i))
            xxn = np.ones(len(yy_i))
            polxx = pgf.poly(xx_i, pars_i)

        # by here we have the best polxx. Search for matches and store pars_i if
        # its the best so far
        matches = np.isclose(polxx, yy_i, rtol=rtol, atol=atol)
        n_close_i = np.sum(matches)
        if n_close_i >= n_close:
            gof_i = np.sum(np.power(polxx[matches] - yy_i[matches], 2))
            if n_close_i > n_close or (n_close_i == n_close and gof_i < gof):
                n_close = n_close_i
                gof = gof_i
                pars = pars_i
                best_ixtup = np.copy(ixtup)
                best_iytup = np.copy(iytup)

        # increment ixtup
        # first find the index of ixtup that needs to be incremented
        ii = 0
        while ii < len(ixtup)-1:
            if ixtup[ii] < ixtup[ii+1]-1: break
            ii += 1

        # quit if ii is the last index of ixtup and it's already maxed out
        if not( ii == len(ixtup) - 1 and ixtup[ii] == len(xx)-1 ):

            # otherwise increment ii and reset indices < ii
            ixtup[ii] += 1
            ixtup[0:ii] = list(range(ii))
            continue

        # increment iytup
        # first find the index of iytup that needs to be incremented
        ii = 0
        while ii < len(iytup)-1:
            if iytup[ii] < iytup[ii+1]-1: break
            ii += 1

        # quit if ii is the last index of iytup and it's already maxed out
        if not( ii == len(iytup) - 1 and iytup[ii] == len(yy)-1 ):

            # otherwise increment ii and reset indices < ii
            iytup[ii] += 1
            iytup[0:ii] = list(range(ii))
            ixtup = np.array(list(range(len(iytup)))) #(reset ix)
            continue

        if n_close == len(iytup): #found best
            break

        #reduce overlap
        new_len = len(iytup) - 1
        if new_len < req_ylen:
            break
        ixtup = np.array(list(range(new_len)))
        iytup = np.array(list(range(new_len)))

        best_ixtup = None
        best_iytup = None
        n_close = 0
        gof = np.inf

    return pars, best_ixtup, best_iytup


def get_i_local_extrema(data, delta):
    """
    Get lists of indices of the local maxima and minima of data
    The "local" extrema are those maxima / minima that have heights / depths of
    at least delta.
    Converted from MATLAB script at: http://billauer.co.il/peakdet.html
    Parameters
    ----------
    data : array-like
        the array of data within which extrema will be found
    delta : scalar
        the absolute level by which data must vary (in one direction) about an
        extremum in order for it to be tagged
    Returns
    -------
    imaxes, imins : 2-tuple ( array, array )
        A 2-tuple containing arrays of variable length that hold the indices of
        the identified local maxima (first tuple element) and minima (second
        tuple element)
    """

    # prepare output
    imaxes, imins = [], []

    # sanity checks
    data = np.asarray(data)
    if not np.isscalar(delta):
        print("get_i_local_extrema: Input argument delta must be a scalar")
        return np.array(imaxes), np.array(imins)
    if delta <= 0:
        print(f"get_i_local_extrema: delta ({delta}) must be positive")
        return np.array(imaxes), np.array(imins)

    # now loop over data
    imax, imin = 0, 0
    find_max = True
    for i in range(len(data)):

        if data[i] > data[imax]: imax = i
        if data[i] < data[imin]: imin = i

        if find_max:
            # if the sample is less than the current max by more than delta,
            # declare the previous one a maximum, then set this as the new "min"
            if data[i] < data[imax] - delta:
                imaxes.append(imax)
                imin = i
                find_max = False
        else:
            # if the sample is more than the current min by more than delta,
            # declare the previous one a minimum, then set this as the new "max"
            if data[i] > data[imin] + delta:
                imins.append(imin)
                imax = i
                find_max = True

    return np.array(imaxes), np.array(imins)

def get_i_local_maxima(data, delta): return get_i_local_extrema(data, delta)[0]

def get_i_local_minima(data, delta): return get_i_local_extrema(data, delta)[1]


def get_most_prominent_peaks(energySeries, xlo, xhi, xpb,
                             max_num_peaks=np.inf, test=False):
    """
    find the most prominent peaks in a spectrum by looking for spikes in derivative of spectrum
    energySeries: array of measured energies
    max_num_peaks = maximum number of most prominent peaks to find
    return a histogram around the most prominent peak in a spectrum of a given percentage of width
    """
    nb = int((xhi-xlo)/xpb)
    hist, bin_edges = np.histogram(energySeries, range=(xlo, xhi), bins=nb)
    bin_centers = pgh.get_bin_centers(bin_edges)

    # median filter along the spectrum, do this as a "baseline subtraction"
    hist_med = medfilt(hist, 21)
    hist = hist - hist_med

    # identify peaks with a scipy function (could be improved ...)
    peak_idxs = find_peaks_cwt(hist, np.arange(1, 6, 0.1), min_snr=5)
    peak_energies = bin_centers[peak_idxs]

    # pick the num_peaks most prominent peaks
    if max_num_peaks < len(peak_energies):
        peak_vals = hist[peak_idxs]
        sort_idxs = np.argsort(peak_vals)
        peak_idxs_max = peak_idxs[sort_idxs[-max_num_peaks:]]
        peak_energies = np.sort(bin_centers[peak_idxs_max])

    if test:
        plt.plot(bin_centers, hist, ls='steps', lw=1, c='b')
        for e in peak_energies:
            plt.axvline(e, color="r", lw=1, alpha=0.6)
        plt.xlabel("Energy [uncal]", ha='right', x=1)
        plt.ylabel("Filtered Spectrum", ha='right', y=1)
        plt.tight_layout()
        plt.show()
        exit()

    return peak_energies


def match_peaks(data_pks, cal_pks):
    """
    Match uncalibrated peaks with literature energy values.
    """
    from itertools import combinations

    from scipy.stats import linregress

    n_pks = len(cal_pks) if len(cal_pks) < len(data_pks) else len(data_pks)

    cal_sets = combinations(range(len(cal_pks)), n_pks)
    data_sets = combinations(range(len(data_pks)), n_pks)

    best_err, best_m, best_b = np.inf, None, None
    for i,cal_set in enumerate(cal_sets):

        cal = cal_pks[list(cal_set)] # lit energies for this set

        for data_set in data_sets:

            data = data_pks[list(data_set)] # uncal energies for this set

            m, b, _, _, _ = linregress(data, y=cal)
            err = np.sum((cal - (m * data + b))**2)

            if err < best_err:
                best_err, best_m, best_b = err, m, b

    print(i, best_err)
    print("cal:",cal)
    print("data:",data)
    plt.scatter(data, cal, label=f'min.err:{err:.2e}')
    xs = np.linspace(data[0], data[-1], 10)
    plt.plot(xs, best_m * xs + best_b , c="r",
             label=f"y = {best_m:.2f} x + {best_b:.2f}" )
    plt.xlabel("Energy (uncal)", ha='right', x=1)
    plt.ylabel("Energy (keV)", ha='right', y=1)
    plt.legend()
    plt.tight_layout()
    plt.show()
    exit()

    return best_m, best_b


def calibrate_tl208(energy_series, cal_peaks=None, plotFigure=None):
    """
    energy_series: array of energies we want to calibrate
    cal_peaks: array of peaks to fit
    1.) we find the 2614 peak by looking for the tallest peak at >0.1 the max adc value
    2.) fit that peak to get a rough guess at a calibration to find other peaks with
    3.) fit each peak in peak_energies
    4.) do a linear fit to the peak centroids to find a calibration
    """

    if cal_peaks is None:
        cal_peaks = np.array(
            [238.632, 510.770, 583.191, 727.330, 860.564,
             2614.553])  #get_calibration_energies(peak_energies)
    else:
        cal_peaks = np.array(cal_peaks)

    if len(energy_series) < 100:
        return 1, 0

    #get 10 most prominent ~high e peaks
    max_adc = np.amax(energy_series)
    energy_hi = energy_series  #[ (energy_series > np.percentile(energy_series, 20)) & (energy_series < np.percentile(energy_series, 99.9))]

    peak_energies, peak_e_err = get_most_prominent_peaks(energy_hi,)
    rough_kev_per_adc, rough_kev_offset = match_peaks(peak_energies, cal_peaks)
    e_cal_rough = rough_kev_per_adc * energy_series + rough_kev_offset

    # return rough_kev_per_adc, rough_kev_offset
    # print(energy_series)
    # plt.ion()
    # plt.figure()
    # # for peak in cal_peaks:
    # #     plt.axvline(peak, c="r", ls=":")
    # # energy_series.hist()
    # # for peak in peak_energies:
    # #      plt.axvline(peak, c="r", ls=":")
    # #
    # plt.hist(energy_series)
    # # plt.hist(e_cal_rough[e_cal_rough>100], bins=2700)
    # val = input("do i exist?")
    # exit()

    ###############################################
    #Do a real fit to every peak in peak_energies
    ###############################################
    max_adc = np.amax(energy_series)

    peak_num = len(cal_peaks)
    centers = np.zeros(peak_num)
    fit_result_map = {}
    bin_size = 0.2  #keV

    if plotFigure is not None:
        plot_map = {}

    for i, energy in enumerate(cal_peaks):
        window_width = 10  #keV
        window_width_in_adc = (window_width) / rough_kev_per_adc
        energy_in_adc = (energy - rough_kev_offset) / rough_kev_per_adc
        bin_size_adc = (bin_size) / rough_kev_per_adc

        peak_vals = energy_series[
            (energy_series > energy_in_adc - window_width_in_adc) &
            (energy_series < energy_in_adc + window_width_in_adc)]

        peak_hist, bins = np.histogram(
            peak_vals,
            bins=np.arange(energy_in_adc - window_width_in_adc,
                           energy_in_adc + window_width_in_adc + bin_size_adc,
                           bin_size_adc))
        bin_centers = pgh.get_bin_centers(bins)
        # plt.ion()
        # plt.figure()
        # plt.plot(bin_centers,peak_hist,  color="k", ls="steps")

        # inp = input("q to quit...")
        # if inp == "q": exit()

        try:
            guess_e, guess_sigma, guess_area = get_gaussian_guess(
                peak_hist, bin_centers)
        except IndexError:
            print("\n\nIt looks like there may not be a peak at {} keV".format(
                energy))
            print("Here is a plot of the area I'm searching for a peak...")
            plt.ion()
            plt.figure(figsize=(12, 6))
            plt.subplot(121)
            plt.plot(bin_centers, peak_hist, color="k", ls="steps")
            plt.subplot(122)
            plt.hist(e_cal_rough, bins=2700, histtype="step")
            input("-->press any key to continue...")
            sys.exit()

        plt.plot(
            bin_centers,
            gauss(bin_centers, guess_e, guess_sigma, guess_area),
            color="b")

        # inp = input("q to quit...")
        # if inp == "q": exit()

        bounds = ([0.9 * guess_e, 0.5 * guess_sigma, 0, 0, 0, 0, 0], [
            1.1 * guess_e, 2 * guess_sigma, 0.1, 0.75, window_width_in_adc, 10,
            5 * guess_area
        ])
        params = fit_binned(
            radford_peak,
            peak_hist,
            bin_centers,
            [guess_e, guess_sigma, 1E-3, 0.7, 5, 0, guess_area],
        )  #bounds=bounds)

        plt.plot(bin_centers, radford_peak(bin_centers, *params), color="r")

        # inp = input("q to quit...")
        # if inp == "q": exit()

        fit_result_map[energy] = params
        centers[i] = params[0]

        if plotFigure is not None:
            plot_map[energy] = (bin_centers, peak_hist)

    #Do a linear fit to find the calibration
    linear_cal = np.polyfit(centers, cal_peaks, deg=1)

    if plotFigure is not None:

        plt.figure(plotFigure.number)
        plt.clf()

        grid = gs.GridSpec(peak_num, 3)
        ax_line = plt.subplot(grid[:, 1])
        ax_spec = plt.subplot(grid[:, 2])

        for i, energy in enumerate(cal_peaks):
            ax_peak = plt.subplot(grid[i, 0])
            bin_centers, peak_hist = plot_map[energy]
            params = fit_result_map[energy]
            ax_peak.plot(
                bin_centers * rough_kev_per_adc + rough_kev_offset,
                peak_hist,
                ls="steps-mid",
                color="k")
            fit = radford_peak(bin_centers, *params)
            ax_peak.plot(
                bin_centers * rough_kev_per_adc + rough_kev_offset,
                fit,
                color="b")

        ax_peak.set_xlabel("Energy [keV]")

        ax_line.scatter(
            centers,
            cal_peaks,
        )

        x = np.arange(0, max_adc, 1)
        ax_line.plot(x, linear_cal[0] * x + linear_cal[1])
        ax_line.set_xlabel("ADC")
        ax_line.set_ylabel("Energy [keV]")

        energies_cal = energy_series * linear_cal[0] + linear_cal[1]
        peak_hist, bins = np.histogram(energies_cal, bins=np.arange(0, 2700))
        ax_spec.semilogy(pgh.get_bin_centers(bins), peak_hist, ls="steps-mid")
        ax_spec.set_xlabel("Energy [keV]")

    return linear_cal


def get_calibration_energies(cal_type):
    if cal_type == "th228":
        return np.array([238, 277, 300, 452, 510.77, 583.191,
                         727, 763, 785, 860.564, 1620, 2614.533],
                        dtype="double")

    elif cal_type == "uwmjlab":
        # return np.array([239, 295, 351, 510, 583, 609, 911, 969, 1120,
        #                  1258, 1378, 1401, 1460, 1588, 1764, 2204, 2615],
        #                 dtype="double")
        return np.array([239, 911, 1460, 1764, 2615],
                        dtype="double")
    else:
        raise ValueError<|MERGE_RESOLUTION|>--- conflicted
+++ resolved
@@ -304,10 +304,6 @@
         return None
     return None
 
-<<<<<<< HEAD
-def hpge_fit_E_peaks(E_uncal, mode_guesses, wwidths, n_bins=50, funcs=pgf.gauss_step_cdf,
-                     method = 'unbinned', gof_funcs=None, uncal_is_int=False, simplex=False):
-=======
 def get_hpge_E_bounds(func):
     if  func == pgf.radford_cdf or func == pgf.radford_pdf or func == pgf.extended_radford_pdf:
         return [(0,None), (None,None), (None,None), (0,1),(None,None),(0,None), (None,None)
@@ -324,7 +320,6 @@
 def hpge_fit_E_peaks(E_uncal, mode_guesses, wwidths, n_bins=50, funcs=pgf.gauss_step_cdf, 
                      method = 'unbinned', gof_funcs=None, n_events=15000, allowed_p_val= 0.05,
                      uncal_is_int=False, simplex=False):
->>>>>>> 49357235
     """ Fit the Energy peaks specified using the function given
     Parameters
     ----------
@@ -410,19 +405,11 @@
             pars_i = np.array(pars_i)[mask]
             errs_i = np.array(errs_i)[mask]
             cov_i = np.array(cov_i)[mask,:][:,mask]
-<<<<<<< HEAD
-
-            n_events = pgf.get_total_events_func(func_i, pars_i, errors=errs_i)
-            if (sum(sum(c) if c is not None else 0 for c in cov_i) == np.inf or
-                sum(sum(c) if c is not None else 0 for c in cov_i) == 0 or
-                np.isnan(sum(sum(c) if c is not None else 0 for c in cov_i))) :
-=======
             
             total_events = pgf.get_total_events_func(func_i, pars_i, errors=errs_i)
             if (sum([sum(c) if c is not None else 0 for c in cov_i]) == np.inf or 
                 sum([sum(c) if c is not None else 0 for c in cov_i]) == 0 or 
                 np.isnan(sum([sum(c) if c is not None else 0 for c in cov_i]))) :
->>>>>>> 49357235
                 print(f'hpge_fit_E_peaks: cov estimation failed for i_peak={i_peak} at loc {mode_guesses[i_peak]:g}')
                 pars_i, errs_i, cov_i, p_val = None, None, None, None
 
@@ -433,15 +420,9 @@
             elif np.abs(total_events[0] -np.sum(hist))/np.sum(hist)>0.1:
                 print(f'hpge_fit_E_peaks: fit failed for i_peak={i_peak} at loc {mode_guesses[i_peak]:g}, total_events is outside limit')
                 pars_i, errs_i, cov_i, p_val = None, None, None, None
-<<<<<<< HEAD
-
-            elif p_val<0.1:
-                print(f'p-value too low: {p_val}')
-=======
                 
             elif p_val<allowed_p_val:
                 print(f'hpge_fit_E_peaks: fit failed for i_peak={i_peak}, p-value too low: {p_val}')
->>>>>>> 49357235
                 pars_i, errs_i, cov_i, p_val = None, None, None, None
 
         except: pars_i, errs_i, cov_i, p_val = None, None, None, None
