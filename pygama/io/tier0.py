--- conflicted
+++ resolved
@@ -54,11 +54,7 @@
     if settings["daq"] == "ORCA":
         ProcessORCA(t0_file, t1_file, run, n_max, decoders, settings, verbose)
     elif settings["daq"] == "FlashCam":
-<<<<<<< HEAD
         ProcessFlashCam(t0_file, t1_file, run, n_max, decoders, settings, verbose)
-=======
-        ProcessFlashCam()
->>>>>>> cd497ef9
     elif settings["daq"] == "SIS3316":
         ProcessSIS3316(t0_file, t1_file, run, n_max, settings, verbose)
     else:
